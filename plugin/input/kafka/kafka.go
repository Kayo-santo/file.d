package kafka

import (
	"context"
	"strings"

	"github.com/Shopify/sarama"
	"github.com/ozontech/file.d/fd"
	"github.com/ozontech/file.d/longpanic"
	"github.com/ozontech/file.d/pipeline"
	"github.com/ozontech/file.d/stats"
	"go.uber.org/zap"
)

/*{ introduction
It reads events from multiple Kafka topics using `sarama` library.
> It guarantees at "at-least-once delivery" due to the commitment mechanism.
}*/

const (
	subsystemName = "input_kafka"

	commitErrors  = "commit_errors"
	consumeErrors = "consume_errors"
)

type Plugin struct {
	config        *Config
	logger        *zap.SugaredLogger
	session       sarama.ConsumerGroupSession
	consumerGroup sarama.ConsumerGroup
	cancel        context.CancelFunc
	controller    pipeline.InputPluginController
	idByTopic     map[string]int
}

//! config-params
//^ config-params
type Config struct {
	//> @3@4@5@6
	//>
	//> The name of kafka brokers to read from.
	Brokers []string `json:"brokers" required:"true"` //*

	//> @3@4@5@6
	//>
	//> The list of kafka topics to read from.
	Topics []string `json:"topics" required:"true"` //*

	//> @3@4@5@6
	//>
	//> The name of consumer group to use.
	ConsumerGroup string `json:"consumer_group" default:"file-d"` //*
}

func init() {
	fd.DefaultPluginRegistry.RegisterInput(&pipeline.PluginStaticInfo{
		Type:    "kafka",
		Factory: Factory,
	})
}

func Factory() (pipeline.AnyPlugin, pipeline.AnyConfig) {
	return &Plugin{}, &Config{}
}

func (p *Plugin) Start(config pipeline.AnyConfig, params *pipeline.InputPluginParams) {
	p.controller = params.Controller
	p.logger = params.Logger
	p.config = config.(*Config)

	p.registerPluginMetrics()
	p.idByTopic = make(map[string]int)
	for i, topic := range p.config.Topics {
		p.idByTopic[topic] = i
	}

	ctx, cancel := context.WithCancel(context.Background())
	p.cancel = cancel
	p.consumerGroup = p.newConsumerGroup()
	p.controller.UseSpread()
	p.controller.DisableStreams()

	longpanic.Go(func() {
		p.consume(ctx)
	})
}

<<<<<<< HEAD
func (p *Plugin) consume(ctx context.Context) {
=======
func (p *Plugin) registerPluginMetrics() {
	stats.RegisterCounter(&stats.MetricDesc{
		Subsystem: subsystemName,
		Name:      commitErrors,
		Help:      "Number of kafka commit errors",
	})

	stats.RegisterCounter(&stats.MetricDesc{
		Subsystem: subsystemName,
		Name:      consumeErrors,
		Help:      "Number of kafka consume errors",
	})
}

func (p *Plugin) consume() {
>>>>>>> 2cac467c
	p.logger.Infof("kafka input reading from topics: %s", strings.Join(p.config.Topics, ","))
	for {
		err := p.consumerGroup.Consume(ctx, p.config.Topics, p)
		if err != nil {
			stats.GetCounter(subsystemName, consumeErrors).Inc()
			p.logger.Errorf("can't consume from kafka: %s", err.Error())
		}

		if ctx.Err() != nil {
			return
		}
	}
}

func (p *Plugin) Stop() {
	p.cancel()
}

func (p *Plugin) Commit(event *pipeline.Event) {
	if p.session == nil {
		stats.GetCounter(subsystemName, commitErrors).Inc()
		p.logger.Errorf("no kafka consumer session for event commit")
		return
	}
	index, partition := disassembleSourceID(event.SourceID)
	p.session.MarkOffset(p.config.Topics[index], partition, event.Offset+1, "")
}

func (p *Plugin) newConsumerGroup() sarama.ConsumerGroup {
	config := sarama.NewConfig()
	config.Consumer.Group.Rebalance.Strategy = sarama.BalanceStrategyRoundRobin
	config.Version = sarama.V0_10_2_0

	consumerGroup, err := sarama.NewConsumerGroup(p.config.Brokers, p.config.ConsumerGroup, config)
	if err != nil {
		p.logger.Fatalf("can't create kafka consumer: %s", err.Error())
	}

	return consumerGroup
}

func (p *Plugin) Setup(session sarama.ConsumerGroupSession) error {
	p.logger.Infof("kafka consumer created with brokers %q", strings.Join(p.config.Brokers, ","))
	p.session = session
	return nil
}

func (p *Plugin) Cleanup(sarama.ConsumerGroupSession) error {
	p.session = nil
	return nil
}

func (p *Plugin) ConsumeClaim(_ sarama.ConsumerGroupSession, claim sarama.ConsumerGroupClaim) error {
	for message := range claim.Messages() {
		sourceID := assembleSourceID(p.idByTopic[message.Topic], message.Partition)
		p.controller.In(sourceID, "kafka", message.Offset, message.Value, true)
	}

	return nil
}

func assembleSourceID(index int, partition int32) pipeline.SourceID {
	return pipeline.SourceID(index<<16 + int(partition))
}

func disassembleSourceID(sourceID pipeline.SourceID) (index int, partition int32) {
	index = int(sourceID >> 16)
	partition = int32(sourceID & 0xFFFF)

	return
}<|MERGE_RESOLUTION|>--- conflicted
+++ resolved
@@ -86,9 +86,6 @@
 	})
 }
 
-<<<<<<< HEAD
-func (p *Plugin) consume(ctx context.Context) {
-=======
 func (p *Plugin) registerPluginMetrics() {
 	stats.RegisterCounter(&stats.MetricDesc{
 		Subsystem: subsystemName,
@@ -103,8 +100,7 @@
 	})
 }
 
-func (p *Plugin) consume() {
->>>>>>> 2cac467c
+func (p *Plugin) consume(ctx context.Context) {
 	p.logger.Infof("kafka input reading from topics: %s", strings.Join(p.config.Topics, ","))
 	for {
 		err := p.consumerGroup.Consume(ctx, p.config.Topics, p)

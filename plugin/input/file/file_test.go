package file

import (
	"fmt"
	"io/ioutil"
	"math/rand"
	"os"
	"path"
	"path/filepath"
	"runtime"
	"strings"
	"sync"
	"syscall"
	"testing"
	"time"

	"github.com/alecthomas/units"
	"github.com/ozonru/file.d/cfg"
	"github.com/ozonru/file.d/logger"
	"github.com/ozonru/file.d/pipeline"
	"github.com/ozonru/file.d/test"
	uuid "github.com/satori/go.uuid"
	"github.com/stretchr/testify/assert"
	"github.com/stretchr/testify/require"
	"go.uber.org/atomic"
)

var (
	filesDir   = ""
	offsetsDir = ""
)

const (
	offsetsFile = "offsets.yaml"
	newLine     = 1
	perm        = 0o770
)

func TestMain(m *testing.M) {
	setupDirs()
	exitVal := m.Run()
	cleanUp()
	os.Exit(exitVal)
}

func setupDirs() {
	f, err := os.MkdirTemp("", "input_file")
	if err != nil {
		panic(err.Error())
	}
	filesDir = f

	f, err = os.MkdirTemp("", "input_file_offsets")
	if err != nil {
		panic(err.Error())
	}
	offsetsDir = f
}

func cleanUp() {
	err := os.RemoveAll(filesDir)
	if err != nil {
		panic(err.Error())
	}

	err = os.Mkdir(filesDir, perm)
	if err != nil {
		panic(err.Error())
	}
}

func pluginConfig(opts ...string) *Config {
	op := ""
	if test.Opts(opts).Has("tail") {
		op = "tail"
	}

	config := &Config{
		WatchingDir:     filesDir,
		OffsetsFile:     filepath.Join(offsetsDir, offsetsFile),
		PersistenceMode: "async",
		OffsetsOp:       op,
	}

	_ = cfg.Parse(config, map[string]int{"gomaxprocs": runtime.GOMAXPROCS(0)})

	return config
}

func renameFile(oldFile string, newFile string) {
	err := os.Rename(oldFile, newFile)
	if err != nil {
		panic(err.Error())
	}
}

func closeFile(f *os.File) {
	err := f.Close()
	if err != nil {
		panic(err.Error())
	}
}

func truncateFile(file string) {
	f, err := os.OpenFile(file, os.O_WRONLY, perm)
	if err != nil {
		panic(err.Error())
	}
	defer closeFile(f)

	err = f.Truncate(0)
	if err != nil {
		panic(err.Error())
	}
}

func rotateFile(file string) string {
	newFile := file + ".new"
	renameFile(file, newFile)
	createFile(file)

	return newFile
}

// any string in opts may contain: tail, dirty
func run(testCase *test.Case, eventCount int, opts ...string) {
	if !test.Opts(opts).Has("dirty") {
		cleanUp()
	}

	test.RunCase(testCase, getInputInfo(opts...), eventCount, opts...)
}

func getInputInfo(opts ...string) *pipeline.InputPluginInfo {
	input, _ := Factory()
	return &pipeline.InputPluginInfo{
		PluginStaticInfo: &pipeline.PluginStaticInfo{
			Type:    "",
			Factory: nil,
			Config:  pluginConfig(opts...),
		},
		PluginRuntimeInfo: &pipeline.PluginRuntimeInfo{
			Plugin: input,
			ID:     "",
		},
	}
}

func createFile(file string) {
	fd, err := os.Create(file)
	if err != nil {
		panic(err.Error())
	}
	err = fd.Close()
	if err != nil {
		panic(err.Error())
	}
}

func createTempFile() string {
	u := uuid.NewV4().String()
	file, err := os.Create(path.Join(filesDir, u))
	if err != nil {
		panic(err.Error())
	}

	return file.Name()
}

func createOffsetFile() string {
	file, err := os.Create(path.Join(offsetsDir, offsetsFile))
	if err != nil {
		panic(err.Error())
	}

	return file.Name()
}

func addDataFile(file *os.File, data []byte) {
	if _, err := file.Write(data); err != nil {
		panic(err.Error())
	}
}

func addBytes(file string, data []byte, isLine bool, sync bool) {
	f, err := os.OpenFile(file, os.O_APPEND|os.O_WRONLY, perm)
	if err != nil {
		panic(err.Error())
	}
	defer closeFile(f)

	if _, err = f.Write(data); err != nil {
		panic(err.Error())
	}

	if isLine {
		if _, err = f.Write([]byte{'\n'}); err != nil {
			panic(err.Error())
		}
	}

	if sync {
		err = f.Sync()
		if err != nil {
			panic(err.Error())
		}
	}
}

func addString(file string, str string, isLine bool, sync bool) {
	f, err := os.OpenFile(file, os.O_APPEND|os.O_WRONLY, perm)
	if err != nil {
		panic(err.Error())
	}
	defer closeFile(f)

	if _, err = f.WriteString(str); err != nil {
		panic(err.Error())
	}

	if isLine {
		if _, err = f.Write([]byte{'\n'}); err != nil {
			panic(err.Error())
		}
	}

	if sync {
		err = f.Sync()
		if err != nil {
			panic(err.Error())
		}
	}
}

func addLines(file string, from int, to int) int {
	f, err := os.OpenFile(file, os.O_APPEND|os.O_WRONLY, perm)
	if err != nil {
		panic(err.Error())
	}

	defer closeFile(f)

	size := 0
	for i := from; i < to; i++ {

		str := fmt.Sprintf(`"_`)
		if _, err = f.WriteString(str); err != nil {
			panic(err.Error())
		}
		size += len(str)

		str = fmt.Sprintf(`%d"`+"\n", i)
		if _, err = f.WriteString(str); err != nil {
			panic(err.Error())
		}
		size += len(str)
	}

	err = f.Sync()
	if err != nil {
		panic(err.Error())
	}

	return size
}

func getContent(file string) string {
	content, err := ioutil.ReadFile(file)
	if err != nil {
		panic(err)
	}

	return string(content)
}

func getContentBytes(file string) []byte {
	content, err := ioutil.ReadFile(file)
	if err != nil {
		panic(err)
	}

	return content
}

func genOffsetsContent(file string, offset int) string {
	return fmt.Sprintf(`- file: %s
  inode: %d
  source_id: %d
  streams:
    not_set: %d
`, file, getInodeByFile(file), getSourceID(file), offset)
}

func genOffsetsContentMultiple(files []string, offset int) string {
	result := make([]byte, 0, len(files)*100)
	for _, file := range files {
		result = append(result, fmt.Sprintf(`- file: %s
  inode: %d
  source_id: %d
  streams:
    not_set: %d
`, file, getInodeByFile(file), getSourceID(file), offset)...)
	}

	return string(result)
}

func genOffsetsContentMultipleStreams(files []string, offsetStdErr int, offsetStdOut int) string {
	result := make([]byte, 0, len(files)*100)
	for _, file := range files {
		result = append(result, fmt.Sprintf(`- file: %s
  inode: %d
  source_id: %d
  streams:
    stderr: %d
    stdout: %d
`, file, getInodeByFile(file), getSourceID(file), offsetStdErr, offsetStdOut)...)
	}

	return string(result)
}

func getSourceID(file string) pipeline.SourceID {
	info, _ := os.Stat(file)
	return sourceIDByStat(info, "")
}

func getInodeByFile(file string) uint64 {
	stat, err := os.Stat(file)
	if err != nil {
		panic(err)
	}
	sysStat := stat.Sys().(*syscall.Stat_t)
	inode := sysStat.Ino
	return inode
}

func assertOffsetsAreEqual(t *testing.T, offsetsContentA string, offsetsContentB string) {
	offsetDB := newOffsetDB("", "")
	offsetsA, err := offsetDB.parse(offsetsContentA)
	require.NoError(t, err)
	offsetsB, err := offsetDB.parse(offsetsContentB)
	require.NoError(t, err)
	for sourceID, inode := range offsetsA {
		_, has := offsetsB[sourceID]
		assert.True(t, has, "offsets aren't equal, source id=%d", sourceID)
		for stream, offset := range inode.streams {
			offsetB, has := offsetsB[sourceID].streams[stream]
			assert.True(t, has, "offsets aren't equal, no stream %q", stream)
			assert.Equal(t, offset, offsetB, "offsets aren't equal")
		}
	}
}

func getConfigByPipeline(p *pipeline.Pipeline) *Config {
	return p.GetInput().(*Plugin).config
}

// TestWatch tests if watcher notifies about new dirs and files
func TestWatch(t *testing.T) {
	if testing.Short() {
		t.Skip("skip test in short mode")
	}
	iterations := 4
	eventsPerIteration := 2
	finalEvent := 1
	eventCount := iterations*eventsPerIteration + finalEvent
	content := "666\n"
	file := ""

	run(&test.Case{
		Prepare: func() {
			file = createTempFile()
		},
		Act: func(p *pipeline.Pipeline) {
			for x := 0; x < iterations; x++ {
				dir := fmt.Sprintf("dir_%d", x)
				go func(dir string) {
					dir = filepath.Join(filepath.Dir(file), dir)
					_ = os.Mkdir(dir, 0o770)

					err := ioutil.WriteFile(filepath.Join(dir, "new_file"), []byte(content), perm)
					if err != nil {
						panic(err.Error())
					}
					err = ioutil.WriteFile(filepath.Join(dir, "other_file"), []byte(content), perm)
					if err != nil {
						panic(err.Error())
					}
				}(dir)
			}

			addString(file, content, true, true)
		},
		Assert: func(p *pipeline.Pipeline) {
			assert.Equal(t, eventCount, p.GetEventsTotal(), "wrong event count")
		},
	}, eventCount)
}

// TestReadSimple tests if file reading works right in the simple case
func TestReadSimple(t *testing.T) {
	eventCount := 5
	events := make([]string, 0, 0)

	run(&test.Case{
		Prepare: func() {
			for i := 0; i < eventCount; i++ {
				events = append(events, fmt.Sprintf(`{"field":"value_%d"}`, i))
			}
		},
		Act: func(p *pipeline.Pipeline) {
			file := createTempFile()
			for _, s := range events {
				addString(file, s, true, true)
			}
		},
		Assert: func(p *pipeline.Pipeline) {
			assert.Equal(t, eventCount, p.GetEventsTotal(), "wrong event count")
			for i, s := range events {
				assert.Equal(t, s, p.GetEventLogItem(i), "wrong event")
			}
		},
	}, eventCount)
}

// TestReadContinue tests if file reading works right after restart of the pipeline
func TestReadContinue(t *testing.T) {
	blockSize := 2000
	stopAfter := 100
	processed := 0
	inputEvents := make([]string, 0, 0)
	outputEvents := make([]string, 0, 0)
	file := ""
	size := 0

	run(&test.Case{
		Prepare: func() {
		},
		Act: func(p *pipeline.Pipeline) {
			file = createTempFile()
			for x := 0; x < blockSize; x++ {
				line := fmt.Sprintf(`{"data_1":"line_%d"}`, x)
				size += len(line) + newLine
				inputEvents = append(inputEvents, line)
				addString(file, line, true, false)
			}
		},
		Assert: func(p *pipeline.Pipeline) {
			processed = p.GetEventsTotal()
			for i := 0; i < processed; i++ {
				outputEvents = append(outputEvents, p.GetEventLogItem(i))
			}
		},
	}, stopAfter)

	run(&test.Case{
		Prepare: func() {
		},
		Act: func(p *pipeline.Pipeline) {
			for x := 0; x < blockSize; x++ {
				line := fmt.Sprintf(`{"data_2":"line_%d"}`, x)
				size += len(line) + newLine
				inputEvents = append(inputEvents, line)
				addString(file, line, true, false)
			}
		},
		Assert: func(p *pipeline.Pipeline) {
			for i := 0; i < p.GetEventsTotal(); i++ {
				outputEvents = append(outputEvents, p.GetEventLogItem(i))
			}

			for i := range inputEvents {
				assert.Equal(t, inputEvents[i], outputEvents[i], "wrong event")
			}

			assertOffsetsAreEqual(t, genOffsetsContent(file, size), getContent(getConfigByPipeline(p).OffsetsFile))
		},
	}, blockSize+blockSize-processed, "dirty")
}

// TestOffsetsSaveSimple tests if offsets saving works right in the simple case
func TestOffsetsSaveSimple(t *testing.T) {
	eventCount := 5
	events := make([]string, 0, 0)
	file := ""
	size := 0

	run(&test.Case{
		Prepare: func() {
			s := "1"
			for i := 0; i < eventCount; i++ {
				s += "1"
				event := fmt.Sprintf(`{"field":"value_%s"}`, s)
				events = append(events, event)
				size += len(event) + newLine
			}
		},
		Act: func(p *pipeline.Pipeline) {
			file = createTempFile()
			for _, s := range events {
				addString(file, s, true, true)
			}
		},
		Assert: func(p *pipeline.Pipeline) {
			assertOffsetsAreEqual(t, genOffsetsContent(file, size), getContent(getConfigByPipeline(p).OffsetsFile))
		},
	}, eventCount)
}

// TestOffsetsSaveContinue tests if plugin skips partial data in the case pipeline starts in the middle of the line
func TestOffsetsSaveContinue(t *testing.T) {
	leftPart := `["left_part",`
	rightPart := `"right_part"]`
	secondLine := `"line_2"`
	size := len(leftPart) + len(rightPart) + newLine + len(secondLine) + newLine
	file := ""

	run(&test.Case{
		Prepare: func() {
			file = createTempFile()
			addString(file, leftPart, false, false)
		},
		Act: func(p *pipeline.Pipeline) {
			addString(file, rightPart, true, false)
			addString(file, secondLine, true, false)
		},
		Assert: func(p *pipeline.Pipeline) {
			assertOffsetsAreEqual(t, genOffsetsContent(file, size), getContent(getConfigByPipeline(p).OffsetsFile))
		},
	}, 1, "tail")
}

// TestOffsetsLoad tests if plugin skips lines which is located before loaded offsets
func TestOffsetsLoad(t *testing.T) {
	line1 := `{"some key1":"some data"}`
	line2 := `{"some key2":"some data"}`

	run(&test.Case{
		Prepare: func() {
			file := createTempFile()
			addString(file, line1, true, false)
			addString(file, line2, true, false)

			offsetFile := createOffsetFile()
			offsets := genOffsetsContent(file, len(line1))
			addBytes(offsetFile, []byte(offsets), false, false)
		},
		Act: func(p *pipeline.Pipeline) {},
		Assert: func(p *pipeline.Pipeline) {
			assert.Equal(t, 1, p.GetEventsTotal(), "wrong event count")
			assert.Equal(t, line2, p.GetEventLogItem(0), "wrong event")
		},
	}, 1)
}

// TestReadLineSequential tests if plugin read works right in the case of sequential data appending to the single line
func TestReadLineSequential(t *testing.T) {
	file := ""
	parts := []string{`["some",`, `"sequential",`, `"data"]`}
	size := len(strings.Join(parts, "")) + newLine

	run(&test.Case{
		Prepare: func() {
			file = createTempFile()
			for _, s := range parts {
				addString(file, s, false, true)
			}
			addString(file, "", true, true)
		},
		Act: func(p *pipeline.Pipeline) {},
		Assert: func(p *pipeline.Pipeline) {
			assert.Equal(t, 1, p.GetEventsTotal(), "wrong event count")
			assert.Equal(t, strings.Join(parts, ""), p.GetEventLogItem(0), "wrong event content")
			assertOffsetsAreEqual(t, genOffsetsContent(file, size), getContent(getConfigByPipeline(p).OffsetsFile))
		},
	}, 1)
}

// TestReadBufferOverflow tests if plugin read works right in the case line is bigger than read buffer
func TestReadBufferOverflow(t *testing.T) {
	file := ""
	overhead := 128
	iterations := 5
	linesPerIterations := 2

	config := &Config{}
	_ = cfg.Parse(config, nil)
	firstLine := `"`
	for i := 0; i < config.ReadBufferSize+overhead; i++ {
		firstLine = firstLine + "a"
	}
	firstLine = firstLine + `"`

	secondLine := "666"

	size := (len(firstLine) + newLine + len(secondLine) + newLine) * iterations
	eventCount := iterations * linesPerIterations

	run(&test.Case{
		Prepare: func() {
			file = createTempFile()
			for i := 0; i < iterations; i++ {
				addString(file, firstLine+"\n"+secondLine+"\n", false, false)
			}
		},
		Act: func(p *pipeline.Pipeline) {},
		Assert: func(p *pipeline.Pipeline) {
			assert.Equal(t, eventCount, p.GetEventsTotal(), "wrong event count")
			assertOffsetsAreEqual(t, genOffsetsContent(file, size), getContent(getConfigByPipeline(p).OffsetsFile))
		},
	}, eventCount)
}

// TestReadManyCharsRace tests if plugin doesn't have race conditions in the case of sequential processing of chars of single line
func TestReadManyCharsRace(t *testing.T) {
	file := ""
	charCount := 1024
	strQuotes := 2
	size := charCount + strQuotes + newLine
	run(&test.Case{
		Prepare: func() {
			file = createTempFile()

			addString(file, `"`, false, false)
			for i := 0; i < charCount; i++ {
				addString(file, "a", false, false)
			}
			addString(file, `"`, true, false)
		},
		Act: func(p *pipeline.Pipeline) {},
		Assert: func(p *pipeline.Pipeline) {
			assert.Equal(t, 1, p.GetEventsTotal(), "wrong event count")
			assertOffsetsAreEqual(t, genOffsetsContent(file, size), getContent(getConfigByPipeline(p).OffsetsFile))
		},
	}, 1)
}

// TestReadManyLinesRace tests if plugin doesn't have race conditions in the case of sequential processing of lines
func TestReadManyLinesRace(t *testing.T) {
	eventCount := 1024
	size := 0
	file := ""
	run(&test.Case{
		Prepare: func() {
			file = createTempFile()

			size = addLines(file, eventCount, eventCount*2)
		},
		Act: func(p *pipeline.Pipeline) {},
		Assert: func(p *pipeline.Pipeline) {
			assert.Equal(t, eventCount, p.GetEventsTotal(), "wrong event count")
			assertOffsetsAreEqual(t, genOffsetsContent(file, size), getContent(getConfigByPipeline(p).OffsetsFile))
		},
	}, eventCount)
}

// TestReadManyFilesRace tests if plugin doesn't have race conditions in the case of sequential processing of files
func TestReadManyFilesRace(t *testing.T) {
	fileCount := 64
	eventCountPerFile := 128
	eventCount := fileCount * eventCountPerFile
	oneFileSize := 0
	files := make([]string, 0, fileCount)
	run(&test.Case{
		Prepare: func() {
			for i := 0; i < fileCount; i++ {
				file := createTempFile()
				oneFileSize = addLines(file, eventCountPerFile, eventCountPerFile*2)

				files = append(files, file)
			}
		},
		Act: func(p *pipeline.Pipeline) {},
		Assert: func(p *pipeline.Pipeline) {
			assert.Equal(t, eventCount, p.GetEventsTotal(), "wrong events count")
			assertOffsetsAreEqual(t, genOffsetsContentMultiple(files, oneFileSize), getContent(getConfigByPipeline(p).OffsetsFile))
		},
	}, eventCount)
}

// TestReadLongJSON tests if plugin read works right if it's super long json
func TestReadLongJSON(t *testing.T) {
	eventCount := 10
	file := ""
	json := getContentBytes("../../../testdata/json/heavy.json")
	run(&test.Case{
		Prepare: func() {
		},
		Act: func(p *pipeline.Pipeline) {
			file = createTempFile()
			for i := 0; i < eventCount; i++ {
				addBytes(file, json, false, true)
			}
		},
		Assert: func(p *pipeline.Pipeline) {
			assert.Equal(t, eventCount, p.GetEventsTotal())
			assertOffsetsAreEqual(t, genOffsetsContent(file, len(json)*eventCount), getContent(getConfigByPipeline(p).OffsetsFile))
		},
	}, eventCount)
}

// TestReadManyFilesParallelRace tests if plugin doesn't have race conditions in the case of parallel processing of files
func TestReadManyFilesParallelRace(t *testing.T) {
	if testing.Short() {
		t.Skip("skip test in short mode")
	}
	lineCount := 2
	blockCount := 256
	fileCount := 32
	eventCount := lineCount * fileCount * blockCount
	fds := make([]*os.File, 0, fileCount)
	files := make([]string, 0, fileCount)
	json := getContentBytes("../../../testdata/json/light.json")

	run(&test.Case{
		Prepare: func() {
			for f := 0; f < fileCount; f++ {
				file := createTempFile()
				f, err := os.OpenFile(file, os.O_APPEND|os.O_WRONLY, perm)
				if err != nil {
					panic(err.Error())
				}
				fds = append(fds, f)
				files = append(files, file)
			}
		},
		Act: func(p *pipeline.Pipeline) {
			for i := range fds {
				go func(index int) {
					for i := 0; i < blockCount; i++ {
						addDataFile(fds[index], json)
					}
				}(i)
			}
		},
		Assert: func(p *pipeline.Pipeline) {
			assert.Equal(t, eventCount, p.GetEventsTotal())
			assertOffsetsAreEqual(t, genOffsetsContentMultiple(files, len(json)*blockCount), getContent(getConfigByPipeline(p).OffsetsFile))
		},
	}, eventCount)
}

// TestReadManyCharsParallelRace tests if plugin doesn't have race conditions in the case of parallel processing of chars
func TestReadManyCharsParallelRace(t *testing.T) {
	if testing.Short() {
		t.Skip("skip test in short mode")
	}
	config := &Config{}
	_ = cfg.Parse(config, nil)

	overhead := 100
	s := ""
	for i := 0; i < config.ReadBufferSize+overhead; i++ {
		s = s + "a"
	}
	json1 := []byte(fmt.Sprintf(`{"data":"%s"}`+"\n"+`{"data":"666"}`+"\n", s))
	json2 := []byte(fmt.Sprintf(`{"data":"666"}` + "\n"))
	lineCount := 3
	blockCount := 128
	fileCount := 8
	fds := make([]*os.File, 0, fileCount)
	files := make([]string, 0, fileCount)

	eventCount := lineCount * blockCount * fileCount
	run(&test.Case{
		Prepare: func() {
			for f := 0; f < fileCount; f++ {
				file := createTempFile()
				f, err := os.OpenFile(file, os.O_APPEND|os.O_WRONLY, perm)
				if err != nil {
					panic(err.Error())
				}
				fds = append(fds, f)
				files = append(files, file)
			}
		},
		Act: func(p *pipeline.Pipeline) {
			for i := range fds {
				go func(index int) {
					for i := 0; i < blockCount; i++ {
						addDataFile(fds[index], json1)
						addDataFile(fds[index], json2)
					}
				}(i)
			}
		},
		Assert: func(p *pipeline.Pipeline) {
			assert.Equal(t, eventCount, p.GetEventsTotal())
			assertOffsetsAreEqual(t, genOffsetsContentMultiple(files, (len(json1)+len(json2))*blockCount), getContent(getConfigByPipeline(p).OffsetsFile))
		},
	}, eventCount)
}

// TestReadManyPreparedFilesRace tests if plugin doesn't have race conditions in the case of parallel processing of prepared files
func TestReadManyPreparedFilesRace(t *testing.T) {
	lineCount := 2
	blockCount := 128 * 128
	fileCount := 32
	files := make([]string, 0, fileCount)
	eventCount := lineCount * blockCount * fileCount

	json := getContentBytes("../../../testdata/json/light.json")
	run(&test.Case{
		Prepare: func() {
			content := make([]byte, 0, len(json)*blockCount)
			for i := 0; i < blockCount; i++ {
				content = append(content, json...)
			}

			for f := 0; f < fileCount; f++ {
				file := createTempFile()
				files = append(files, file)
				addBytes(file, content, false, false)
			}
		},
		Act: func(p *pipeline.Pipeline) {
		},
		Assert: func(p *pipeline.Pipeline) {
			assert.Equal(t, eventCount, p.GetEventsTotal())
			assertOffsetsAreEqual(t, genOffsetsContentMultiple(files, len(json)*blockCount), getContent(getConfigByPipeline(p).OffsetsFile))
		},
	}, eventCount)
}

// TestReadStreamRace tests if plugin doesn't have race conditions in the case of parallel processing of prepared files with streams
func TestReadStreamRace(t *testing.T) {
	linesCount := 2
	blocksCount := 128
	filesCount := 16
	fileNames := make([]string, 0, filesCount)
	eventCount := linesCount * blocksCount * filesCount
	json := getContentBytes("../../../testdata/json/streams.json")

	run(&test.Case{
		Prepare: func() {
			content := make([]byte, 0, len(json)*blocksCount)
			for i := 0; i < blocksCount; i++ {
				content = append(content, json...)
			}

			for f := 0; f < filesCount; f++ {
				file := createTempFile()
				fileNames = append(fileNames, file)
				addBytes(file, content, false, false)
			}
		},
		Act: func(p *pipeline.Pipeline) {
		},
		Assert: func(p *pipeline.Pipeline) {
			assert.Equal(t, eventCount, p.GetEventsTotal())
			assertOffsetsAreEqual(t, genOffsetsContentMultipleStreams(fileNames, len(json)*blocksCount, len(json)*blocksCount-len(json)/2), getContent(getConfigByPipeline(p).OffsetsFile))
		},
	}, eventCount)
}

func TestRotationRenameSimple(t *testing.T) {
	if testing.Short() {
		t.Skip("skip test in short mode")
	}
	file := ""
	newFile := ""
	run(&test.Case{
		Prepare: func() {},
		Act: func(p *pipeline.Pipeline) {
			file = createTempFile()
			addBytes(file, []byte(`{"Data":"Line1_1"}`), true, false)
			addBytes(file, []byte(`{"Data":"Line2_1"}`), true, false)

			newFile = file + ".new"
			renameFile(file, newFile)
			createFile(file)

			addBytes(newFile, []byte(`{"Data":"Line3_1"}`), true, false)
			addBytes(newFile, []byte(`{"Data":"Line4_1"}`), true, false)
			addBytes(newFile, []byte(`{"Data":"Line5_1"}`), true, false)
			addBytes(newFile, []byte(`{"Data":"Line6_1"}`), true, false)

			addBytes(file, []byte(`{"Data":"Line1_2"}`), true, false)
			addBytes(file, []byte(`{"Data":"Line2_2"}`), true, false)
			addBytes(file, []byte(`{"Data":"Line2_2"}`), true, false)
			addBytes(file, []byte(`{"Data":"Line3_2"}`), true, false)
		},
		Assert: func(p *pipeline.Pipeline) {
			offsets := fmt.Sprintf(`- file: %s
  inode: %d
  source_id: %d
  streams:
    not_set: 114
- file: %s
  inode: %d
  source_id: %d
  streams:
    not_set: 76
`, newFile, getInodeByFile(newFile), getSourceID(newFile), file, getInodeByFile(file), getSourceID(file))
			assert.Equal(t, 10, p.GetEventsTotal(), "wrong events count")
			assertOffsetsAreEqual(t, offsets, getContent(getConfigByPipeline(p).OffsetsFile))
		},
	}, 10)
}

func TestRotationRenameWhileNotWorking(t *testing.T) {
	file := ""
	before := 0
	run(&test.Case{
		Prepare: func() {
		},
		Act: func(p *pipeline.Pipeline) {
			file = createTempFile()
			addString(file, `"file_1_line_1"`, true, false)
			addString(file, `"file_1_line_2"`, true, false)
		},
		Assert: func(p *pipeline.Pipeline) {
			before = p.GetEventsTotal()
			assert.Equal(t, 2, p.GetEventsTotal(), "wrong events count")
		},
	}, 2)

	newFile := rotateFile(file)

	run(&test.Case{
		Prepare: func() {
			addString(newFile, `"file_1_line_3"`, true, false)
			addString(newFile, `"file_1_line_4"`, true, false)
			addString(newFile, `"file_1_line_5"`, true, false)
			addString(newFile, `"file_1_line_6"`, true, false)

			addString(file, `"file_2_line_1"`, true, false)
			addString(file, `"file_2_line_2"`, true, false)
			addString(file, `"file_2_line_3"`, true, false)
			addString(file, `"file_2_line_4"`, true, false)
		},
		Act: func(p *pipeline.Pipeline) {},
		Assert: func(p *pipeline.Pipeline) {
			assert.Equal(t, 10, before+p.GetEventsTotal(), "wrong events count")

			contentFormat := `- file: %s
  inode: %d
  source_id: %d
  streams:
    not_set: 96
- file: %s
  inode: %d
  source_id: %d
  streams:
    not_set: 64
`
			offsets := fmt.Sprintf(contentFormat, newFile, getInodeByFile(newFile), getSourceID(newFile), file, getInodeByFile(file), getSourceID(file))
			assertOffsetsAreEqual(t, offsets, getContent(getConfigByPipeline(p).OffsetsFile))
		},
	}, 8, "dirty")
}

func TestTruncation(t *testing.T) {
	if testing.Short() {
<<<<<<< HEAD
		t.Skip("skip test in short mode")
	}
=======
		t.Skip("skipping testing in short mode")
	}

>>>>>>> 2bed43dd
	file := ""
	x := atomic.NewInt32(2)
	run(&test.Case{
		Prepare: func() {},
		Act: func(p *pipeline.Pipeline) {
			file = createTempFile()
			addString(file, `"line_1"`, true, false)
			addString(file, `"line_2"`, true, false)

			test.WaitForEvents(x)

			truncateFile(file)
			addString(file, `"line_3"`, true, true)
			addString(file, `"line_4"`, true, true)
			addString(file, `"line_5"`, true, true)
		},
		Assert: func(p *pipeline.Pipeline) {
			assert.Equal(t, 5, p.GetEventsTotal(), "wrong events count")
			assertOffsetsAreEqual(t, genOffsetsContent(file, (len(`"line_1"`)+newLine)*3), getContent(getConfigByPipeline(p).OffsetsFile))
		},
		Out: func(event *pipeline.Event) {
			x.Dec()
		},
	}, 5)
}

func TestTruncationSeq(t *testing.T) {
	if testing.Short() {
		t.Skip("skipping testing in short mode")
	}

	p, _, _ := test.NewPipelineMock(nil, "passive")
	p.SetInput(getInputInfo())
	p.Start()

	data := getContentBytes("../../../testdata/json/streams.json")
	data = append(data, data...)
	data = append(data, data...)
	data = append(data, data...)
	data = append(data, data...)
	data = append(data, data...)
	data = append(data, data...)
	data = append(data, data...)
	truncationSize := int(32 * units.Mebibyte)
	truncationCount := 4

	wg := &sync.WaitGroup{}

	for k := 0; k < 4; k++ {
		wg.Add(1)
		go func() {
			lwg := &sync.WaitGroup{}
			truncations := 0
			size := atomic.Int32{}
			name := createTempFile()
			file, err := os.OpenFile(name, os.O_APPEND|os.O_WRONLY, perm)
			if err != nil {
				panic(err.Error())
			}
			defer closeFile(file)
			lwg.Add(2)
			go func() {
				for {
					_, _ = file.Write(data)
					size.Add(int32(len(data)))
					if rand.Int()%300 == 0 {
						time.Sleep(time.Millisecond * 200)
					}
					if truncations > truncationCount {
						break
					}
				}
				lwg.Done()
			}()

			go func() {
				for {
					time.Sleep(50 * time.Millisecond)
					if size.Load() > int32(truncationSize) {
						fmt.Println("truncate")
						size.Swap(0)
						_ = file.Truncate(0)
						truncations++
						if truncations > truncationCount {
							break
						}
					}
				}
				lwg.Done()
			}()

			lwg.Wait()
			wg.Done()
		}()
	}

	wg.Wait()
	p.Stop()
}

//func TestRenameRotationInsane(t *testing.T) {
//	p, _, _ := test.NewPipelineMock(nil, "passive")
//	p.SetInput(getInputInfo())
//	input := p.GetInput().(*Plugin)
//	output := p.GetOutput().(*devnull.Plugin)
//	p.Start()
//
//	filesCount := 16
//	wg := sync.WaitGroup{}
//	wg.Add(filesCount * 8)
//	output.SetOutFn(func(event *pipeline.Event) {
//		wg.Done()
//	})
//
//	files := make([]string, 0, filesCount)
//
//	for i := 0; i < filesCount; i++ {
//		files = append(files, createTempFile())
//		go func(file string, index int) {
//			addBytes(file, []byte(`{"Data":"Line1_1"}`), true, false)
//			addBytes(file, []byte(`{"Data":"Line2_1"}`), true, false)
//
//			newFile := file + ".new"
//			renameFile(file, newFile)
//			createFile(file)
//
//			addBytes(file, []byte(`{"Data":"Line3_1"}`), true, false)
//			addBytes(file, []byte(`{"Data":"Line4_1"}`), true, false)
//			addBytes(file, []byte(`{"Data":"Line5_1"}`), true, false)
//			addBytes(file, []byte(`{"Data":"Line6_1"}`), true, false)
//
//			addBytes(newFile, []byte(`{"Data":"Line1_2"}`), true, false)
//			addBytes(newFile, []byte(`{"Data":"Line2_2"}`), true, false)
//		}(files[i], i)
//	}
//
//	for i := 0; i < filesCount; i++ {
//		files = append(files, files[i]+".new")
//	}
//
//	wg.Wait()
//	p.Stop()
//
//	assert.Equal(t, filesCount*8, p.GetEventsTotal(), "wrong events count")
//	assertOffsetsAreEqual(t, genOffsetsContentMultiple(files, 4*19), getContent(input.config.OffsetsFile))
//}

func BenchmarkLightJsonReadPar(b *testing.B) {
	lines := 128 * 64
	files := 256

	if fs, err := os.ReadDir(filesDir); err != nil || len(fs) == 0 {
		json := getContent("../../../testdata/json/light.json")

		content := make([]byte, 0, len(json)*lines)
		for i := 0; i < lines; i++ {
			content = append(content, json...)
		}

		for f := 0; f < files; f++ {
			file := createTempFile()
			addBytes(file, content, false, false)
		}
		logger.Infof("%s", filesDir)

		bytes := int64(files * lines * len(json))
		logger.Infof("will read %dMb", bytes/1024/1024)
		b.SetBytes(bytes)
	}

	b.ReportAllocs()
	b.StopTimer()
	b.ResetTimer()
	for n := 0; n < b.N; n++ {
		p, _, output := test.NewPipelineMock(nil, "passive", "perf")

		f, err := os.MkdirTemp("", "off")
		if err != nil {
			panic(err.Error())
		}
		offsetsDir = f
		p.SetInput(getInputInfo())

		wg := &sync.WaitGroup{}
		wg.Add(lines * files * 2)

		output.SetOutFn(func(event *pipeline.Event) {
			wg.Done()
		})

		p.Start()

		b.StartTimer()
		wg.Wait()
		b.StopTimer()

		p.Stop()
	}
}<|MERGE_RESOLUTION|>--- conflicted
+++ resolved
@@ -953,14 +953,9 @@
 
 func TestTruncation(t *testing.T) {
 	if testing.Short() {
-<<<<<<< HEAD
-		t.Skip("skip test in short mode")
-	}
-=======
 		t.Skip("skipping testing in short mode")
 	}
 
->>>>>>> 2bed43dd
 	file := ""
 	x := atomic.NewInt32(2)
 	run(&test.Case{

--- conflicted
+++ resolved
@@ -155,13 +155,8 @@
 	metricCtl  *metric.Ctl
 
 	// plugin metrics
-<<<<<<< HEAD
-	sendErrorMetric *prometheus.CounterVec
-=======
-
 	sendErrorMetric  *prometheus.CounterVec
 	uploadFileMetric *prometheus.CounterVec
->>>>>>> 970c6d58
 }
 
 type fileDTO struct {
